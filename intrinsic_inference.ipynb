{
  "nbformat": 4,
  "nbformat_minor": 0,
  "metadata": {
    "colab": {
      "provenance": [],
      "gpuType": "T4"
    },
    "kernelspec": {
      "name": "python3",
      "display_name": "Python 3"
    },
    "language_info": {
      "name": "python"
    },
    "accelerator": "GPU"
  },
  "cells": [
    {
      "cell_type": "markdown",
      "source": [
        "Make sure to set the runtime to GPU: Runtime -> Change runtime type -> T4 GPU\n",
        "\n",
        "You can upload your own images, then change the relevant code cells to load it and send it through the model."
      ],
      "metadata": {
        "id": "-lKPW1wZEulh"
      }
    },
    {
      "cell_type": "code",
      "execution_count": null,
      "metadata": {
        "id": "_cPkUxN-ikld"
      },
      "outputs": [],
      "source": [
        "# install the intrinsic decomposition repo from github\n",
        "!pip install https://github.com/compphoto/Intrinsic/archive/main.zip"
      ]
    },
    {
      "cell_type": "code",
      "source": [
        "import torch\n",
        "\n",
        "# import some helper functions from chrislib (will be installed by the intrinsic repo)\n",
        "from chrislib.general import show, view, invert\n",
        "from chrislib.data_util import load_from_url\n",
        "\n",
        "# import model loading and running the pipeline\n",
<<<<<<< HEAD
        "from intrinsic.pipeline import load_models, run_pipeline"
=======
        "from intrinsic.pipeline import run_pipeline"
>>>>>>> 1f214395
      ],
      "metadata": {
        "id": "J0gn82ZSjomn"
      },
      "execution_count": null,
      "outputs": []
    },
    {
      "cell_type": "code",
      "source": [
        "# download the pretrained weights and return the model (may take a bit to download weights the first time)\n",
        "intrinsic_model = load_models('v2')"
      ],
      "metadata": {
        "id": "Ap3HubpwC_KG"
      },
      "execution_count": null,
      "outputs": []
    },
    {
      "cell_type": "code",
      "source": [
        "# load the image to run through the pipeline\n",
<<<<<<< HEAD
        "img = load_from_url('https://raw.githubusercontent.com/compphoto/Intrinsic/refs/heads/main/figures/canal.png')"
=======
        "img = load_from_url('https://raw.githubusercontent.com/compphoto/Intrinsic/refs/heads/colorful_shading/figures/canal.png')"
>>>>>>> 1f214395
      ],
      "metadata": {
        "id": "ALb4Pjfvj-MU"
      },
      "execution_count": null,
      "outputs": []
    },
    {
      "cell_type": "code",
      "source": [
        "# run the image through the pipeline (runs all stages)\n",
        "result = run_pipeline(\n",
        "    intrinsic_model,\n",
        "    img,\n",
        "    device='cuda'\n",
        ")"
      ],
      "metadata": {
        "id": "QW0TiFypkOj-"
      },
      "execution_count": null,
      "outputs": []
    },
    {
      "cell_type": "code",
      "source": [
        "img = result['image']\n",
        "alb = view(result['hr_alb']) # gamma correct the estimated albedo\n",
        "dif = 1 - invert(result['dif_shd']) # tonemap the diffuse shading\n",
        "res = result['residual']"
      ],
      "metadata": {
        "id": "XpYY2MNjkp2f"
      },
      "execution_count": null,
      "outputs": []
    },
    {
      "cell_type": "code",
      "source": [
        "show([img, alb, dif, res], size=(30, 7))"
      ],
      "metadata": {
        "id": "8KKbyoVLki9s"
      },
      "execution_count": null,
      "outputs": []
    },
    {
      "cell_type": "code",
      "source": [],
      "metadata": {
        "id": "8BdHKJun3cyA"
      },
      "execution_count": null,
      "outputs": []
    }
  ]
}<|MERGE_RESOLUTION|>--- conflicted
+++ resolved
@@ -49,11 +49,7 @@
         "from chrislib.data_util import load_from_url\n",
         "\n",
         "# import model loading and running the pipeline\n",
-<<<<<<< HEAD
         "from intrinsic.pipeline import load_models, run_pipeline"
-=======
-        "from intrinsic.pipeline import run_pipeline"
->>>>>>> 1f214395
       ],
       "metadata": {
         "id": "J0gn82ZSjomn"
@@ -77,11 +73,7 @@
       "cell_type": "code",
       "source": [
         "# load the image to run through the pipeline\n",
-<<<<<<< HEAD
         "img = load_from_url('https://raw.githubusercontent.com/compphoto/Intrinsic/refs/heads/main/figures/canal.png')"
-=======
-        "img = load_from_url('https://raw.githubusercontent.com/compphoto/Intrinsic/refs/heads/colorful_shading/figures/canal.png')"
->>>>>>> 1f214395
       ],
       "metadata": {
         "id": "ALb4Pjfvj-MU"
